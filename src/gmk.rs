use crate::{collision, zlib::ZlibWriter};
use flate2::{write::ZlibEncoder, Compression};
use gm8exe::{
    asset::{self, included_file::ExportSetting, PascalString, WritePascalString},
    settings::{GameHelpDialog, Settings},
    GameAssets, GameVersion,
};
use std::convert::TryInto;
use rayon::prelude::*;
use std::{io, u32};
use byteorder::{WriteBytesExt, LE};

pub trait WriteBuffer: io::Write {
    fn write_buffer(&mut self, buf: &[u8]) -> io::Result<usize> {
        self.write_all(buf)?;
        Ok(buf.len())
    }
}
impl<W> WriteBuffer for W where W: io::Write {}

// Writes GMK file header
pub fn write_header<W>(writer: &mut W, version: GameVersion, game_id: u32, guid: [u32; 4]) -> io::Result<()>
where
    W: io::Write,
{
    writer.write_u32::<LE>(1234321)?;
    writer.write_u32::<LE>(match version {
        GameVersion::GameMaker8_0 => 800,
        GameVersion::GameMaker8_1 => 810,
    })?;
    writer.write_u32::<LE>(game_id)?;
    for n in &guid {
        writer.write_u32::<LE>(*n)?;
    }
    Ok(())
}

// Write a timestamp (currently writes 0, which correlates to 1899-01-01)
#[inline]
pub fn write_timestamp<W>(writer: &mut W) -> io::Result<()>
where
    W: io::Write,
{
    writer.write_u64::<LE>(0)
}

// Writes a settings block to GMK
pub fn write_settings<W>(
    writer: &mut W,
    settings: &Settings,
    ico_file: &[u8],
    version: GameVersion,
) -> io::Result<()>
where
    W: io::Write,
{
    writer.write_u32::<LE>(800)?;
    let mut enc = ZlibWriter::new();
    enc.write_u32::<LE>(settings.fullscreen as u32)?;
    enc.write_u32::<LE>(settings.interpolate_pixels as u32)?;
    enc.write_u32::<LE>(settings.dont_draw_border as u32)?;
    enc.write_u32::<LE>(settings.display_cursor as u32)?;
    enc.write_i32::<LE>(settings.scaling)?;
    enc.write_u32::<LE>(settings.allow_resize as u32)?;
    enc.write_u32::<LE>(settings.window_on_top as u32)?;
    enc.write_u32::<LE>(settings.clear_colour)?;
    enc.write_u32::<LE>(settings.set_resolution as u32)?;
    enc.write_u32::<LE>(settings.colour_depth)?;
    enc.write_u32::<LE>(settings.resolution)?;
    enc.write_u32::<LE>(settings.frequency)?;
    enc.write_u32::<LE>(settings.dont_show_buttons as u32)?;
    enc.write_u32::<LE>(settings.vsync as u32)?;
    enc.write_u32::<LE>(settings.disable_screensaver as u32)?;
    enc.write_u32::<LE>(settings.f4_fullscreen_toggle as u32)?;
    enc.write_u32::<LE>(settings.f1_help_menu as u32)?;
    enc.write_u32::<LE>(settings.esc_close_game as u32)?;
    enc.write_u32::<LE>(settings.f5_save_f6_load as u32)?;
    enc.write_u32::<LE>(settings.f9_screenshot as u32)?;
    enc.write_u32::<LE>(settings.treat_close_as_esc as u32)?;
    enc.write_u32::<LE>(settings.priority)?;
    enc.write_u32::<LE>(settings.freeze_on_lose_focus as u32)?;

    enc.write_u32::<LE>(settings.loading_bar)?;
    if settings.loading_bar == 2 {
        // 2 = custom loading bar - otherwise don't write anything here

        match &settings.backdata {
            Some(data) => {
                enc.write_u32::<LE>(1)?;
                let mut backdata_enc = ZlibWriter::new();
                backdata_enc.write_buffer(&data)?;
                backdata_enc.finish(&mut enc)?;
            },
            None => {
                enc.write_u32::<LE>(0)?;
            },
        }

        match &settings.frontdata {
            Some(data) => {
                enc.write_u32::<LE>(1)?;
                let mut frontdata_enc = ZlibWriter::new();
                frontdata_enc.write_buffer(&data)?;
                frontdata_enc.finish(&mut enc)?;
            },
            None => {
                enc.write_u32::<LE>(0)?;
            },
        }
    }

    match &settings.custom_load_image {
        Some(data) => {
            // In GMK format, the first bool is for whether there's a custom load image and the second is for
            // whether there's actually any data following it. There is only one bool in exe format, thus
            // we need to write two redundant "true"s here.
            enc.write_u32::<LE>(1)?;
            enc.write_u32::<LE>(1)?;
            let mut ci_enc = ZlibWriter::new();
            ci_enc.write_buffer(&data)?;
            ci_enc.finish(&mut enc)?;
        },
        None => {
            enc.write_u32::<LE>(0)?;
        },
    }

    enc.write_u32::<LE>(settings.transparent as u32)?;
    enc.write_u32::<LE>(settings.translucency)?;
    enc.write_u32::<LE>(settings.scale_progress_bar as u32)?;

    enc.write_u32::<LE>(ico_file.len() as u32)?;
    enc.write_buffer(ico_file)?;

    enc.write_u32::<LE>(settings.show_error_messages as u32)?;
    enc.write_u32::<LE>(settings.log_errors as u32)?;
    enc.write_u32::<LE>(settings.always_abort as u32)?;
    match version {
        GameVersion::GameMaker8_0 => enc.write_u32::<LE>(settings.zero_uninitialized_vars as u32)?,
        GameVersion::GameMaker8_1 => enc.write_u32::<LE>(
            ((settings.error_on_uninitialized_args as u32) << 1) | (settings.zero_uninitialized_vars as u32),
        )?,
    };

    enc.write_pas_string(&"decompiler clan :police_car: :police_car: :police_car:".into())?; // author
    enc.write_pas_string(&"".into())?; // version string
    write_timestamp(&mut enc)?; // timestamp
    enc.write_pas_string(&"".into())?; // information

    // TODO: extract all this stuff from .rsrc in gm8x
    enc.write_u32::<LE>(1)?; // major version
    enc.write_u32::<LE>(0)?; // minor version
    enc.write_u32::<LE>(0)?; // release version
    enc.write_u32::<LE>(0)?; // build version
    enc.write_pas_string(&"".into())?; // company
    enc.write_pas_string(&"".into())?; // product
    enc.write_pas_string(&"".into())?; // copyright info
    enc.write_pas_string(&"".into())?; // description
    write_timestamp(&mut enc)?; // timestamp

    enc.finish(writer)?;

    Ok(())
}

// Helper fn - takes a set of assets from an iterator and passes them to the write function for that asset
pub fn write_asset_list<W, T, F>(
    writer: &mut W,
    list: &[Option<Box<T>>],
    write_fn: F,
    version: GameVersion,
    multithread: bool,
) -> io::Result<()>
where
    T: Send + Sync,
    W: io::Write,
    F: Fn(&mut ZlibEncoder<Vec<u8>>, &T, GameVersion) -> io::Result<()> + Send + Sync,
{
    writer.write_u32::<LE>(800)?;
    writer.write_u32::<LE>(list.len() as u32)?;

    if multithread {
        list
            .par_iter()
            .map(|asset| {
                let mut enc = ZlibEncoder::new(Vec::new(), Compression::default());
                match asset {
                    Some(asset) => {
                        enc.write_u32::<LE>(true as u32)?;
                        write_fn(&mut enc, asset, version)?;
                    },
                    None => {
                        enc.write_u32::<LE>(false as u32)?;
                    },
                }
                enc.finish()
            })
            .collect::<Result<Vec<_>, io::Error>>()?
            .into_iter()
            .try_fold((), |_, enc| {
                writer.write_u32::<LE>(enc.len().try_into().unwrap())?;
                writer.write_buffer(&enc)?;
                Ok(())
            })
    } else {
        for asset in list {
            let mut enc = ZlibEncoder::new(Vec::new(), Compression::default());
            match asset {
                Some(asset) => {
                    enc.write_u32::<LE>(true as u32)?;
                    write_fn(&mut enc, asset, version)?;
                },
                None => {
                    enc.write_u32::<LE>(false as u32)?;
                },
            }
            let buf = enc.finish()?;
            writer.write_u32::<LE>(buf.len() as u32)?;
            writer.write_buffer(&buf)?;
        }
        Ok(())
    }
}

// Writes a trigger (uncompressed data)
pub fn write_trigger<W>(writer: &mut W, trigger: &asset::Trigger, _version: GameVersion) -> io::Result<()>
where
    W: io::Write,
{
    writer.write_u32::<LE>(800)?;
    writer.write_pas_string(&trigger.name)?;
    writer.write_pas_string(&trigger.condition)?;
    writer.write_u32::<LE>(trigger.moment as u32)?;
    writer.write_pas_string(&trigger.constant_name)?;
    Ok(())
}

// Writes a list of constants
// This isn't compatible with write_asset_list because constants have a different, simpler format than most assets.
pub fn write_constants<W>(writer: &mut W, constants: &[asset::Constant]) -> io::Result<()>
where
    W: io::Write,
{
    writer.write_u32::<LE>(800)?;
    writer.write_u32::<LE>(constants.len() as u32)?;
    for constant in constants {
        writer.write_pas_string(&constant.name)?;
        writer.write_pas_string(&constant.expression)?;
    }
    write_timestamp(writer)?;
    Ok(())
}

// Writes a Sound (uncompressed data)
pub fn write_sound<W>(writer: &mut W, sound: &asset::Sound, _version: GameVersion) -> io::Result<()>
where
    W: io::Write,
{
    writer.write_pas_string(&sound.name)?;
    write_timestamp(writer)?;
    writer.write_u32::<LE>(800)?;
    writer.write_u32::<LE>(sound.kind as u32)?;
    writer.write_pas_string(&sound.extension)?;
    writer.write_pas_string(&sound.source)?;
    match &sound.data {
        Some(data) => {
            writer.write_u32::<LE>(true as u32)?;
            writer.write_u32::<LE>(data.len() as u32)?;
            writer.write_buffer(data)?;
        },
        None => {
            writer.write_u32::<LE>(false as u32)?;
        },
    }
    writer.write_u32::<LE>(
        (sound.fx.chorus as u32)
            | (sound.fx.echo as u32) << 1
            | (sound.fx.flanger as u32) << 2
            | (sound.fx.gargle as u32) << 3
            | (sound.fx.reverb as u32) << 4,
    )?;
    writer.write_f64::<LE>(sound.volume)?;
    writer.write_f64::<LE>(sound.pan)?;
    writer.write_u32::<LE>(sound.preload as u32)?;

    Ok(())
}

// Writes a Sprite (uncompressed data)
pub fn write_sprite<W>(writer: &mut W, sprite: &asset::Sprite, _version: GameVersion) -> io::Result<()>
where
    W: io::Write,
{
    let gmk_collision = collision::resolve_map(sprite);
    writer.write_pas_string(&sprite.name)?;
    write_timestamp(writer)?;
    writer.write_u32::<LE>(800)?;
    writer.write_i32::<LE>(sprite.origin_x)?;
    writer.write_i32::<LE>(sprite.origin_y)?;
    writer.write_u32::<LE>(sprite.frames.len() as u32)?;
    for frame in &sprite.frames {
        writer.write_u32::<LE>(800)?;
        writer.write_u32::<LE>(frame.width)?;
        writer.write_u32::<LE>(frame.height)?;
        if frame.width * frame.height != 0 {
            writer.write_u32::<LE>(frame.data.len() as u32)?;
            writer.write_buffer(&frame.data)?;
        }
    }

    if let Some(map) = gmk_collision {
        writer.write_u32::<LE>(map.shape as u32)?; // shape - 0 = precise
        writer.write_u32::<LE>(map.alpha_tolerance)?; // alpha tolerance
        writer.write_u32::<LE>(sprite.per_frame_colliders as u32)?;
        writer.write_u32::<LE>(2)?; // bounding box type - 2 = manual
        writer.write_u32::<LE>(map.bbox_left)?; // bbox left
        writer.write_u32::<LE>(map.bbox_right)?; // bbox right
        writer.write_u32::<LE>(map.bbox_bottom)?; // bbox bottom
        writer.write_u32::<LE>(map.bbox_top)?; // bbox top
    } else {
        if !sprite.frames.is_empty() {
            println!("WARNING: couldn't resolve collision for sprite {}", sprite.name);
        }
        // Defaults
        writer.write_u32::<LE>(0)?; // shape - 0 = precise
        writer.write_u32::<LE>(0)?; // alpha tolerance
        writer.write_u32::<LE>(sprite.per_frame_colliders as u32)?;
        writer.write_u32::<LE>(2)?; // bounding box type - 2 = manual
        writer.write_u32::<LE>(31)?; // bbox left
        writer.write_u32::<LE>(0)?; // bbox right
        writer.write_u32::<LE>(0)?; // bbox bottom
        writer.write_u32::<LE>(31)?; // bbox top
    }
    Ok(())
}

// Writes a Background (uncompressed data)
pub fn write_background<W>(writer: &mut W, background: &asset::Background, _version: GameVersion) -> io::Result<()>
where
    W: io::Write,
{
    writer.write_pas_string(&background.name)?;
    write_timestamp(writer)?;
    writer.write_u32::<LE>(710)?;

    // Tileset info isn't in exe - not sure if there's a consistent way to reverse it...
    writer.write_u32::<LE>(false as u32)?; // is tileset
    writer.write_u32::<LE>(16)?; // tile width
    writer.write_u32::<LE>(16)?; // tile height
    writer.write_u32::<LE>(0)?; // H offset
    writer.write_u32::<LE>(0)?; // V offset
    writer.write_u32::<LE>(0)?; // H sep
    writer.write_u32::<LE>(0)?; // V sep

    writer.write_u32::<LE>(800)?;
    writer.write_u32::<LE>(background.width)?;
    writer.write_u32::<LE>(background.height)?;
    if background.width * background.height != 0 {
        if let Some(data) = &background.data {
            writer.write_u32::<LE>(data.len() as u32)?;
            writer.write_buffer(&data)?;
        } else {
            writer.write_u32::<LE>(0)?;
        }
    }
    Ok(())
}

// Writes a Path (uncompressed data)
pub fn write_path<W>(writer: &mut W, path: &asset::Path, _version: GameVersion) -> io::Result<()>
where
    W: io::Write,
{
    writer.write_pas_string(&path.name)?;
    write_timestamp(writer)?;
    writer.write_u32::<LE>(530)?;
    writer.write_u32::<LE>(path.connection as u32)?;
    writer.write_u32::<LE>(path.closed as u32)?;
    writer.write_u32::<LE>(path.precision)?;
    writer.write_i32::<LE>(-1)?; // Room to show as background in Path editor
    writer.write_u32::<LE>(16)?; // Snap X
    writer.write_u32::<LE>(16)?; // Snap Y
    writer.write_u32::<LE>(path.points.len() as u32)?;
    for point in &path.points {
        writer.write_f64::<LE>(point.x)?;
        writer.write_f64::<LE>(point.y)?;
        writer.write_f64::<LE>(point.speed)?;
    }
    Ok(())
}

// Writes a Script (uncompressed data)
pub fn write_script<W>(writer: &mut W, script: &asset::Script, _version: GameVersion) -> io::Result<()>
where
    W: io::Write,
{
    writer.write_pas_string(&script.name)?;
    write_timestamp(writer)?;
    writer.write_u32::<LE>(800)?;
    writer.write_pas_string(&script.source)?;
    Ok(())
}

// Writes a Font (uncompressed data)
pub fn write_font<W>(writer: &mut W, font: &asset::Font, version: GameVersion) -> io::Result<()>
where
    W: io::Write,
{
    writer.write_pas_string(&font.name)?;
    write_timestamp(writer)?;
    writer.write_u32::<LE>(800)?;
    writer.write_pas_string(&font.sys_name)?;
    writer.write_u32::<LE>(font.size)?;
    writer.write_u32::<LE>(font.bold as u32)?;
    writer.write_u32::<LE>(font.italic as u32)?;
    match version {
        GameVersion::GameMaker8_0 => writer.write_u32::<LE>(font.range_start)?,
        GameVersion::GameMaker8_1 => writer.write_u32::<LE>(
            ((font.charset & 0xFF) << 24) | ((font.aa_level & 0xFF) << 16) | (font.range_start & 0xFFFF),
        )?,
    };
    writer.write_u32::<LE>(font.range_end)?;
    Ok(())
}

// Writes a DnD Code Action
pub fn write_action<W>(writer: &mut W, action: &asset::CodeAction) -> io::Result<()>
where
    W: io::Write,
{
    writer.write_u32::<LE>(440)?;
    writer.write_u32::<LE>(action.lib_id)?;
    writer.write_u32::<LE>(action.id)?;
    writer.write_u32::<LE>(action.action_kind)?;
    writer.write_u32::<LE>(action.can_be_relative)?;
    writer.write_u32::<LE>(action.is_condition as u32)?;
    writer.write_u32::<LE>(action.applies_to_something as u32)?;
    writer.write_u32::<LE>(action.execution_type)?;
    writer.write_pas_string(&action.fn_name)?;
    writer.write_pas_string(&action.fn_code)?;

    writer.write_u32::<LE>(action.param_count as u32)?;
    writer.write_u32::<LE>(8)?;
    for i in &action.param_types {
        writer.write_u32::<LE>(*i)?;
    }
    writer.write_i32::<LE>(action.applies_to)?;
    writer.write_u32::<LE>(action.is_relative as u32)?;
    writer.write_u32::<LE>(8)?;
    for i in &action.param_strings {
        writer.write_pas_string(i)?;
    }
    writer.write_u32::<LE>(action.invert_condition as u32)?;
    Ok(())
}

// Writes a Timeline (uncompressed data)
pub fn write_timeline<W>(writer: &mut W, timeline: &asset::Timeline, _version: GameVersion) -> io::Result<()>
where
    W: io::Write,
{
    writer.write_pas_string(&timeline.name)?;
    write_timestamp(writer)?;
    writer.write_u32::<LE>(500)?;
    writer.write_u32::<LE>(timeline.moments.len() as u32)?;
    for (moment, actions) in &timeline.moments {
        writer.write_u32::<LE>(*moment)?;
        writer.write_u32::<LE>(400)?;
        writer.write_u32::<LE>(actions.len() as u32)?;
        for action in actions {
            write_action(writer, action)?;
        }
    }
    Ok(())
}

// Writes an Object (uncompressed data)
pub fn write_object<W>(writer: &mut W, object: &asset::Object, _version: GameVersion) -> io::Result<()>
where
    W: io::Write,
{
    writer.write_pas_string(&object.name)?;
    write_timestamp(writer)?;
    writer.write_u32::<LE>(430)?;
    writer.write_i32::<LE>(object.sprite_index)?;
    writer.write_u32::<LE>(object.solid as u32)?;
    writer.write_u32::<LE>(object.visible as u32)?;
    writer.write_i32::<LE>(object.depth)?;
    writer.write_u32::<LE>(object.persistent as u32)?;
    writer.write_i32::<LE>(object.parent_index)?;
    writer.write_i32::<LE>(object.mask_index)?;
    writer.write_u32::<LE>(if object.events.is_empty() { 0 } else { (object.events.len() - 1) as u32 })?;
    for ev_list in &object.events {
        for (sub, actions) in ev_list {
            writer.write_u32::<LE>(*sub)?;
            writer.write_u32::<LE>(400)?;
            writer.write_u32::<LE>(actions.len() as u32)?;
            for action in actions.iter() {
                write_action(writer, action)?;
            }
        }
        writer.write_i32::<LE>(-1)?;
    }
    Ok(())
}

// Writes an Room (uncompressed data)
pub fn write_room<W>(writer: &mut W, room: &asset::Room, _: GameVersion) -> io::Result<()>
where
    W: io::Write,
{
    writer.write_pas_string(&room.name)?;
    write_timestamp(writer)?;
    writer.write_u32::<LE>(541)?;
    writer.write_pas_string(&room.caption)?;
    writer.write_u32::<LE>(room.width)?;
    writer.write_u32::<LE>(room.height)?;
    writer.write_u32::<LE>(32)?; // snap X
    writer.write_u32::<LE>(32)?; // snap X
    writer.write_u32::<LE>(false as u32)?; // isometric grid
    writer.write_u32::<LE>(room.speed)?;
    writer.write_u32::<LE>(room.persistent as u32)?;
    writer.write_u32::<LE>(room.bg_colour.into())?;
    writer.write_u32::<LE>(room.clear_screen as u32)?;
    writer.write_pas_string(&room.creation_code)?;

    writer.write_u32::<LE>(room.backgrounds.len() as u32)?;
    for background in &room.backgrounds {
        writer.write_u32::<LE>(background.visible_on_start as u32)?;
        writer.write_u32::<LE>(background.is_foreground as u32)?;
        writer.write_i32::<LE>(background.source_bg)?;
        writer.write_i32::<LE>(background.xoffset)?;
        writer.write_i32::<LE>(background.yoffset)?;
        writer.write_u32::<LE>(background.tile_horz as u32)?;
        writer.write_u32::<LE>(background.tile_vert as u32)?;
        writer.write_i32::<LE>(background.hspeed)?;
        writer.write_i32::<LE>(background.vspeed)?;
        writer.write_u32::<LE>(background.stretch as u32)?;
    }

    writer.write_u32::<LE>(room.views_enabled as u32)?;
    writer.write_u32::<LE>(room.views.len() as u32)?;
    for view in &room.views {
        writer.write_u32::<LE>(view.visible as u32)?;
        writer.write_i32::<LE>(view.source_x)?;
        writer.write_i32::<LE>(view.source_y)?;
        writer.write_u32::<LE>(view.source_w)?;
        writer.write_u32::<LE>(view.source_h)?;
        writer.write_i32::<LE>(view.port_x)?;
        writer.write_i32::<LE>(view.port_y)?;
        writer.write_u32::<LE>(view.port_w)?;
        writer.write_u32::<LE>(view.port_h)?;
        writer.write_i32::<LE>(view.following.hborder)?;
        writer.write_i32::<LE>(view.following.vborder)?;
        writer.write_i32::<LE>(view.following.hspeed)?;
        writer.write_i32::<LE>(view.following.vspeed)?;
        writer.write_i32::<LE>(view.following.target)?;
    }

    writer.write_u32::<LE>(room.instances.len() as u32)?;
    for instance in &room.instances {
        writer.write_i32::<LE>(instance.x)?;
        writer.write_i32::<LE>(instance.y)?;
        writer.write_i32::<LE>(instance.object)?;
        writer.write_i32::<LE>(instance.id)?;
        writer.write_pas_string(&instance.creation_code)?;
        writer.write_u32::<LE>(false as u32)?; // locked in editor
    }

    writer.write_u32::<LE>(room.tiles.len() as u32)?;
    for tile in &room.tiles {
        writer.write_i32::<LE>(tile.x)?;
        writer.write_i32::<LE>(tile.y)?;
        writer.write_i32::<LE>(tile.source_bg)?;
        writer.write_u32::<LE>(tile.tile_x)?;
        writer.write_u32::<LE>(tile.tile_y)?;
        writer.write_u32::<LE>(tile.width)?;
        writer.write_u32::<LE>(tile.height)?;
        writer.write_i32::<LE>(tile.depth)?;
        writer.write_i32::<LE>(tile.id)?;
        writer.write_u32::<LE>(false as u32)?; // locked in editor
    }

    // All these settings are 0/false by default when creating a new room in the IDE.
    // Commented with Zach's names for the variables, I haven't verified what they do
    writer.write_u32::<LE>(false as u32)?; // remember room editor info
    writer.write_u32::<LE>(0)?; // editor width
    writer.write_u32::<LE>(0)?; // editor height
    writer.write_u32::<LE>(false as u32)?; // show grid
    writer.write_u32::<LE>(false as u32)?; // show objects
    writer.write_u32::<LE>(false as u32)?; // show tiles
    writer.write_u32::<LE>(false as u32)?; // show backgrounds
    writer.write_u32::<LE>(false as u32)?; // show foregrounds
    writer.write_u32::<LE>(false as u32)?; // show views
    writer.write_u32::<LE>(false as u32)?; // delete underlying objects
    writer.write_u32::<LE>(false as u32)?; // delete underlying tiles
    writer.write_u32::<LE>(0)?; // tab
    writer.write_u32::<LE>(0)?; // x position scroll
    writer.write_u32::<LE>(0)?; // y position scroll

    Ok(())
}

// Write GMK's room editor metadata
pub fn write_room_editor_meta<W>(writer: &mut W, last_instance_id: i32, last_tile_id: i32) -> io::Result<()>
where
    W: io::Write,
{
    writer.write_i32::<LE>(last_instance_id)?;
    writer.write_i32::<LE>(last_tile_id)?;
    Ok(())
}

// Write included files to gmk
// Note: not compatible with write_asset_list because included files can't not exist
pub fn write_included_files<W>(writer: &mut W, files: &[asset::IncludedFile]) -> io::Result<()>
where
    W: io::Write,
{
    writer.write_u32::<LE>(800)?;
    writer.write_u32::<LE>(files.len() as u32)?;
    for file in files {
        let mut enc = ZlibWriter::new();
        write_timestamp(&mut enc)?;
        enc.write_u32::<LE>(800)?;
        enc.write_pas_string(&file.file_name)?;
        enc.write_pas_string(&file.source_path)?;
        enc.write_u32::<LE>(file.data_exists as u32)?;
        enc.write_u32::<LE>(file.source_length as u32)?;
        enc.write_u32::<LE>(file.stored_in_gmk as u32)?;
        if let Some(data) = &file.embedded_data {
            enc.write_u32::<LE>(data.len() as u32)?;
            enc.write_buffer(data)?;
        }
        match &file.export_settings {
            ExportSetting::NoExport => {
                enc.write_u32::<LE>(0)?;
                enc.write_pas_string(&"".into())?;
            },
            ExportSetting::TempFolder => {
                enc.write_u32::<LE>(1)?;
                enc.write_pas_string(&"".into())?;
            },
            ExportSetting::GameFolder => {
                enc.write_u32::<LE>(2)?;
                enc.write_pas_string(&"".into())?;
            },
            ExportSetting::CustomFolder(f) => {
                enc.write_u32::<LE>(3)?;
                enc.write_pas_string(f)?;
            },
        }
        enc.write_u32::<LE>(file.overwrite_file as u32)?;
        enc.write_u32::<LE>(file.free_memory as u32)?;
        enc.write_u32::<LE>(file.remove_at_end as u32)?;
        enc.finish(&mut *writer)?;
    }
    Ok(())
}

// Write extensions to GMK (names only)
pub fn write_extensions<W>(writer: &mut W, extensions: &[asset::Extension]) -> io::Result<()>
where
    W: io::Write,
{
    writer.write_u32::<LE>(700)?;
    writer.write_u32::<LE>(extensions.len() as u32)?;
    for ext in extensions {
        writer.write_pas_string(&ext.name)?;
    }
    Ok(())
}

// Write game information (help dialog) block to GMK
pub fn write_game_information<W>(writer: &mut W, info: &GameHelpDialog) -> io::Result<()>
where
    W: io::Write,
{
    writer.write_u32::<LE>(800)?; // TODO: why is this hardcoded?? come on adam
                                    // maybe others are too ?
    let mut enc = ZlibWriter::new();
<<<<<<< HEAD
    enc.write_u32::<LE>(info.bg_color.into())?;
    enc.write_u32::<LE>(info.new_window as u32)?;
=======
    enc.write_u32_le(info.bg_colour.into())?;
    enc.write_u32_le(info.new_window as u32)?;
>>>>>>> 16c55340
    enc.write_pas_string(&info.caption)?;
    enc.write_i32::<LE>(info.left)?;
    enc.write_i32::<LE>(info.top)?;
    enc.write_u32::<LE>(info.width)?;
    enc.write_u32::<LE>(info.height)?;
    enc.write_u32::<LE>(info.border as u32)?;
    enc.write_u32::<LE>(info.resizable as u32)?;
    enc.write_u32::<LE>(info.window_on_top as u32)?;
    enc.write_u32::<LE>(info.freeze_game as u32)?;
    write_timestamp(&mut enc)?;
    enc.write_pas_string(&info.info)?;
    enc.finish(writer)?;
    Ok(())
}

// Write library initialization code strings to GMK
pub fn write_library_init_code<W>(writer: &mut W, init_code: &[PascalString]) -> io::Result<()>
where
    W: io::Write,
{
    writer.write_u32::<LE>(500)?;
    writer.write_u32::<LE>(init_code.len() as u32)?;
    for string in init_code {
        writer.write_pas_string(&string)?;
    }
    Ok(())
}

// Write room order to GMK
pub fn write_room_order<W>(writer: &mut W, room_order: &[i32]) -> io::Result<()>
where
    W: io::Write,
{
    writer.write_u32::<LE>(700)?;
    writer.write_u32::<LE>(room_order.len() as u32)?;
    for room in room_order {
        writer.write_i32::<LE>(*room)?;
    }
    Ok(())
}

// Write resource tree to GMK
pub fn write_resource_tree<W>(writer: &mut W, assets: &GameAssets) -> io::Result<()>
where
    W: io::Write,
{
    fn write_rt_heading<W>(writer: &mut W, name: &str, index: u32, count: usize) -> io::Result<()>
    where
        W: io::Write,
    {
        writer.write_u32::<LE>(1)?;
        writer.write_u32::<LE>(index)?;
        writer.write_u32::<LE>(0)?;
        writer.write_pas_string(&name.into())?;
        writer.write_u32::<LE>(count as u32)?;
        Ok(())
    }

    fn write_rt_asset<W>(writer: &mut W, name: &PascalString, group: u32, index: u32) -> io::Result<()>
    where
        W: io::Write,
    {
        writer.write_u32::<LE>(3)?;
        writer.write_u32::<LE>(group)?;
        writer.write_u32::<LE>(index)?;
        writer.write_pas_string(name)?;
        writer.write_u32::<LE>(0)?;
        Ok(())
    }

    /// Counts how many assets in the iterator are assets that "exist" in the gamedata.
    fn count_existing<'a, I, T>(iter: I) -> usize
    where
        I: IntoIterator<Item = &'a Option<T>>,
        T: 'a,
    {
        iter.into_iter().filter(|opt| opt.is_some()).count()
    }

    /// Enumerates "existing" assets with their index in the entire iterator (asset ID).
    fn enumerate_existing<'a, I, T>(iter: I) -> impl Iterator<Item = (usize, &'a T)>
    where
        I: IntoIterator<Item = &'a Option<T>>,
        T: 'a,
    {
        iter.into_iter().enumerate().filter_map(|(i, opt)| opt.as_ref().map(|x| (i, x)))
    }

    write_rt_heading(writer, "Sprites", 2, count_existing(&assets.sprites))?;
    for (i, sprite) in enumerate_existing(&assets.sprites) {
        write_rt_asset(writer, &sprite.name, 2, i as u32)?;
    }
    write_rt_heading(writer, "Sounds", 3, count_existing(&assets.sounds))?;
    for (i, sound) in enumerate_existing(&assets.sounds) {
        write_rt_asset(writer, &sound.name, 3, i as u32)?;
    }
    write_rt_heading(writer, "Backgrounds", 6, count_existing(&assets.backgrounds))?;
    for (i, background) in enumerate_existing(&assets.backgrounds) {
        write_rt_asset(writer, &background.name, 6, i as u32)?;
    }
    write_rt_heading(writer, "Paths", 8, count_existing(&assets.paths))?;
    for (i, path) in enumerate_existing(&assets.paths) {
        write_rt_asset(writer, &path.name, 8, i as u32)?;
    }
    write_rt_heading(writer, "Scripts", 7, count_existing(&assets.scripts))?;
    for (i, script) in enumerate_existing(&assets.scripts) {
        write_rt_asset(writer, &script.name, 7, i as u32)?;
    }
    write_rt_heading(writer, "Fonts", 9, count_existing(&assets.fonts))?;
    for (i, font) in enumerate_existing(&assets.fonts) {
        write_rt_asset(writer, &font.name, 9, i as u32)?;
    }
    write_rt_heading(writer, "Time Lines", 12, count_existing(&assets.timelines))?;
    for (i, timeline) in enumerate_existing(&assets.timelines) {
        write_rt_asset(writer, &timeline.name, 12, i as u32)?;
    }
    write_rt_heading(writer, "Objects", 1, count_existing(&assets.objects))?;
    for (i, object) in enumerate_existing(&assets.objects) {
        write_rt_asset(writer, &object.name, 1, i as u32)?;
    }
    write_rt_heading(writer, "Rooms", 4, count_existing(&assets.rooms))?;
    for room_id in &assets.room_order {
        if let Some(Some(room)) = assets.rooms.get(*room_id as usize) {
            write_rt_asset(writer, &room.name, 4, *room_id as u32)?;
        } else {
            println!("WARNING: non-existent room id {} referenced in Room Order; skipping it", *room_id);
        }
    }
    write_rt_asset(writer, &"Game Information".into(), 10, 0)?;
    write_rt_asset(writer, &"Global Game Settings".into(), 11, 0)?;
    write_rt_asset(writer, &"Extension Packages".into(), 13, 0)?;
    Ok(())
}<|MERGE_RESOLUTION|>--- conflicted
+++ resolved
@@ -679,13 +679,8 @@
     writer.write_u32::<LE>(800)?; // TODO: why is this hardcoded?? come on adam
                                     // maybe others are too ?
     let mut enc = ZlibWriter::new();
-<<<<<<< HEAD
-    enc.write_u32::<LE>(info.bg_color.into())?;
+    enc.write_u32::<LE>(info.bg_colour.into())?;
     enc.write_u32::<LE>(info.new_window as u32)?;
-=======
-    enc.write_u32_le(info.bg_colour.into())?;
-    enc.write_u32_le(info.new_window as u32)?;
->>>>>>> 16c55340
     enc.write_pas_string(&info.caption)?;
     enc.write_i32::<LE>(info.left)?;
     enc.write_i32::<LE>(info.top)?;
