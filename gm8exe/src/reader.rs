--- conflicted
+++ resolved
@@ -682,13 +682,8 @@
         let pos = exe.position() as usize;
         let mut data = io::Cursor::new(inflate(exe.get_ref().get(pos..pos + len).unwrap_or(&[]))?);
         let hdg = GameHelpDialog {
-<<<<<<< HEAD
-            bg_color: data.read_u32::<LE>()?.into(),
+            bg_colour: data.read_u32::<LE>()?.into(),
             new_window: data.read_u32::<LE>()? != 0,
-=======
-            bg_colour: data.read_u32_le()?.into(),
-            new_window: data.read_u32_le()? != 0,
->>>>>>> 16c55340
             caption: data.read_pas_string()?,
             left: data.read_i32::<LE>()?,
             top: data.read_i32::<LE>()?,
